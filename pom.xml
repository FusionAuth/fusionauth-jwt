<?xml version="1.0" encoding="UTF-8"?>
<project xmlns="http://maven.apache.org/POM/4.0.0"
         xmlns:xsi="http://www.w3.org/2001/XMLSchema-instance"
         xsi:schemaLocation="http://maven.apache.org/POM/4.0.0 http://maven.apache.org/maven-v4_0_0.xsd">
  <modelVersion>4.0.0</modelVersion>

  <groupId>io.fusionauth</groupId>
  <artifactId>fusionauth-jwt</artifactId>
<<<<<<< HEAD
  <version>6.0.0</version>
=======
  <version>5.2.4</version>
>>>>>>> 2fe8c5c2
  <packaging>jar</packaging>

  <name>FusionAuth JWT</name>
  <description>A Java 8 fluent API for signing, verifying and building JSON Web Tokens</description>
  <url>https://github.com/FusionAuth/fusionauth-jwt</url>

  <distributionManagement>
    <snapshotRepository>
      <id>ossrh</id>
      <url>https://oss.sonatype.org/content/repositories/snapshots</url>
    </snapshotRepository>
    <repository>
      <id>ossrh</id>
      <url>https://oss.sonatype.org/service/local/staging/deploy/maven2/</url>
    </repository>
  </distributionManagement>

  <developers>
    <developer>
      <name>Brian Pontarelli</name>
      <email>brian@fusionauth.io</email>
      <organization>FusionAuth</organization>
      <organizationUrl>https://fusionauth.io</organizationUrl>
    </developer>
    <developer>
      <name>Daniel DeGroff</name>
      <email>daniel@fusionauth.io</email>
      <organization>FusionAuth</organization>
      <organizationUrl>https://fusionauth.io</organizationUrl>
    </developer>
  </developers>

  <licenses>
    <license>
      <name>The Apache License, Version 2.0</name>
      <url>http://www.apache.org/licenses/LICENSE-2.0.txt</url>
    </license>
  </licenses>

  <scm>
    <connection>scm:git:ssh://github.com:fusionauth/fusionauth-jwt</connection>
    <url>https://github.com/fusionauth/fusionauth-jwt</url>
  </scm>

  <properties>
    <maven.compiler.source>1.8</maven.compiler.source>
    <maven.compiler.target>1.8</maven.compiler.target>
    <java.module.version>9</java.module.version>
    <project.build.sourceEncoding>UTF8</project.build.sourceEncoding>
  </properties>

  <dependencies>
    <dependency>
      <groupId>com.fasterxml.jackson.core</groupId>
      <artifactId>jackson-core</artifactId>
<<<<<<< HEAD
      <version>2.13.4</version>
=======
      <version>2.14.0</version>
>>>>>>> 2fe8c5c2
    </dependency>
    <dependency>
      <groupId>com.fasterxml.jackson.core</groupId>
      <artifactId>jackson-databind</artifactId>
<<<<<<< HEAD
      <version>2.13.4</version>
=======
      <version>2.14.0</version>
>>>>>>> 2fe8c5c2
    </dependency>
    <dependency>
      <groupId>com.fasterxml.jackson.core</groupId>
      <artifactId>jackson-annotations</artifactId>
<<<<<<< HEAD
      <version>2.13.4</version>
=======
      <version>2.14.0</version>
>>>>>>> 2fe8c5c2
    </dependency>

    <!--  Testing Dependencies  -->
    <dependency>
      <groupId>org.testng</groupId>
      <artifactId>testng</artifactId>
      <version>7.3.0</version>
      <scope>test</scope>
    </dependency>

    <!--  Used to test alternate Security Provider for FIPS ready  -->
    <dependency>
      <groupId>org.bouncycastle</groupId>
      <artifactId>bc-fips</artifactId>
      <version>1.0.2.1</version>
      <scope>test</scope>
    </dependency>
  </dependencies>

  <build>
    <plugins>
      <plugin>
        <groupId>org.apache.maven.plugins</groupId>
        <artifactId>maven-compiler-plugin</artifactId>
        <version>3.10.1</version>
      </plugin>
      <plugin>
        <groupId>org.apache.maven.plugins</groupId>
        <artifactId>maven-surefire-plugin</artifactId>
        <version>3.0.0-M7</version>
        <configuration>
          <properties>
            <property>
              <name>listener</name>
              <value>io.fusionauth.jwt.TestNGAnnotationTransformer</value>
            </property>
          </properties>
        </configuration>
      </plugin>
      <plugin>
        <groupId>org.apache.maven.plugins</groupId>
        <artifactId>maven-source-plugin</artifactId>
        <version>3.2.1</version>
        <executions>
          <execution>
            <id>attach-sources</id>
            <goals>
              <goal>jar-no-fork</goal>
            </goals>
          </execution>
        </executions>
      </plugin>
      <plugin>
        <groupId>org.apache.maven.plugins</groupId>
        <artifactId>maven-javadoc-plugin</artifactId>
        <version>3.4.1</version>
        <executions>
          <execution>
            <id>attach-javadocs</id>
            <goals>
              <goal>jar</goal>
            </goals>
          </execution>
        </executions>
      </plugin>
      <plugin>
        <groupId>org.moditect</groupId>
        <artifactId>moditect-maven-plugin</artifactId>
        <version>1.0.0.Beta2</version>
        <executions>
          <execution>
            <id>add-module-infos</id>
            <phase>package</phase>
            <goals>
              <goal>add-module-info</goal>
            </goals>
            <configuration>
              <jvmVersion>${java.module.version}</jvmVersion>
              <overwriteExistingFiles>true</overwriteExistingFiles>
              <module>
                <moduleInfoFile>src/main/java9/module-info.java</moduleInfoFile>
              </module>
            </configuration>
          </execution>
        </executions>
      </plugin>
    </plugins>
  </build>

  <profiles>
    <profile>
      <id>release</id>
      <build>
        <plugins>
          <plugin>
            <groupId>org.sonatype.plugins</groupId>
            <artifactId>nexus-staging-maven-plugin</artifactId>
            <version>1.6.13</version>
            <extensions>true</extensions>
            <configuration>
              <serverId>ossrh</serverId>
              <nexusUrl>https://oss.sonatype.org/</nexusUrl>
              <autoReleaseAfterClose>true</autoReleaseAfterClose>
            </configuration>
          </plugin>
          <plugin>
            <groupId>org.apache.maven.plugins</groupId>
            <artifactId>maven-gpg-plugin</artifactId>
            <version>1.5</version>
            <executions>
              <execution>
                <id>sign-artifacts</id>
                <phase>verify</phase>
                <goals>
                  <goal>sign</goal>
                </goals>
                <configuration>
                  <keyname>${gpg.keyname}</keyname>
                  <skip>false</skip>
                </configuration>
              </execution>
            </executions>
          </plugin>
        </plugins>
      </build>
    </profile>
  </profiles>

</project>

<|MERGE_RESOLUTION|>--- conflicted
+++ resolved
@@ -6,11 +6,7 @@
 
   <groupId>io.fusionauth</groupId>
   <artifactId>fusionauth-jwt</artifactId>
-<<<<<<< HEAD
   <version>6.0.0</version>
-=======
-  <version>5.2.4</version>
->>>>>>> 2fe8c5c2
   <packaging>jar</packaging>
 
   <name>FusionAuth JWT</name>
@@ -66,29 +62,17 @@
     <dependency>
       <groupId>com.fasterxml.jackson.core</groupId>
       <artifactId>jackson-core</artifactId>
-<<<<<<< HEAD
-      <version>2.13.4</version>
-=======
       <version>2.14.0</version>
->>>>>>> 2fe8c5c2
     </dependency>
     <dependency>
       <groupId>com.fasterxml.jackson.core</groupId>
       <artifactId>jackson-databind</artifactId>
-<<<<<<< HEAD
-      <version>2.13.4</version>
-=======
       <version>2.14.0</version>
->>>>>>> 2fe8c5c2
     </dependency>
     <dependency>
       <groupId>com.fasterxml.jackson.core</groupId>
       <artifactId>jackson-annotations</artifactId>
-<<<<<<< HEAD
-      <version>2.13.4</version>
-=======
       <version>2.14.0</version>
->>>>>>> 2fe8c5c2
     </dependency>
 
     <!--  Testing Dependencies  -->
