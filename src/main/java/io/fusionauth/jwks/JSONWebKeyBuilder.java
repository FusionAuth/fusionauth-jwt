/*
 * Copyright (c) 2018-2025, FusionAuth, All Rights Reserved
 *
 * Licensed under the Apache License, Version 2.0 (the "License");
 * you may not use this file except in compliance with the License.
 * You may obtain a copy of the License at
 *
 *   http://www.apache.org/licenses/LICENSE-2.0
 *
 * Unless required by applicable law or agreed to in writing,
 * software distributed under the License is distributed on an
 * "AS IS" BASIS, WITHOUT WARRANTIES OR CONDITIONS OF ANY KIND,
 * either express or implied. See the License for the specific
 * language governing permissions and limitations under the License.
 */

package io.fusionauth.jwks;

import io.fusionauth.der.DerInputStream;
import io.fusionauth.der.DerValue;
import io.fusionauth.jwks.domain.JSONWebKey;
import io.fusionauth.jwt.JWTUtils;
import io.fusionauth.jwt.domain.Algorithm;
import io.fusionauth.jwt.domain.KeyType;
import io.fusionauth.pem.domain.PEM;
import io.fusionauth.security.KeyUtils;

import java.io.IOException;
import java.math.BigInteger;
import java.security.Key;
import java.security.PrivateKey;
import java.security.PublicKey;
import java.security.cert.Certificate;
import java.security.cert.CertificateEncodingException;
import java.security.cert.X509Certificate;
import java.security.interfaces.ECKey;
import java.security.interfaces.ECPrivateKey;
import java.security.interfaces.ECPublicKey;
import java.security.interfaces.EdECPrivateKey;
import java.security.interfaces.RSAPrivateCrtKey;
import java.security.interfaces.RSAPrivateKey;
import java.security.interfaces.RSAPublicKey;
import java.util.Base64;
import java.util.Collections;
import java.util.Objects;

import static io.fusionauth.der.ObjectIdentifier.ECDSA_P256;
import static io.fusionauth.der.ObjectIdentifier.ECDSA_P384;
import static io.fusionauth.der.ObjectIdentifier.ECDSA_P521;
import static io.fusionauth.der.ObjectIdentifier.EdDSA;
import static io.fusionauth.jwks.JWKUtils.base64EncodeUint;

/**
 * @author Daniel DeGroff
 */
public class JSONWebKeyBuilder {
  /**
   * Build a JSON Web Key from the provided encoded PEM.
   *
   * @param encodedPEM the encoded PEM in string format
   * @return a JSON Web Key
   */
  public JSONWebKey build(String encodedPEM) {
    Objects.requireNonNull(encodedPEM);
    PEM pem = PEM.decode(encodedPEM);
    if (pem.privateKey != null) {
      return build(pem.privateKey);
    } else if (pem.certificate != null) {
      // Prefer the certificate if available
      return build(pem.certificate);
    } else if (pem.publicKey != null) {
      return build(pem.publicKey);
    }

    throw new JSONWebKeyBuilderException("The provided PEM did not contain a public or private key.");
  }

  /**
   * Build a JSON Web Key from the provided PrivateKey.
   *
   * @param privateKey the private key
   * @return a JSON Web Key
   */
  public JSONWebKey build(PrivateKey privateKey) {
    Objects.requireNonNull(privateKey);
    JSONWebKey key = new JSONWebKey();

    key.kty = getKeyType(privateKey);
    key.use = "sig";
    if (privateKey instanceof RSAPrivateKey rsaPrivateKey) {
      key.n = base64EncodeUint(rsaPrivateKey.getModulus());
      key.d = base64EncodeUint(rsaPrivateKey.getPrivateExponent());
    }

    // If this is a CRT (Chinese Remainder Theorem) private key, collect additional information
    if (privateKey instanceof RSAPrivateCrtKey rsaPrivateKey) {
      key.e = base64EncodeUint(rsaPrivateKey.getPublicExponent());
      key.p = base64EncodeUint(rsaPrivateKey.getPrimeP());
      key.q = base64EncodeUint(rsaPrivateKey.getPrimeQ());
      key.qi = base64EncodeUint(rsaPrivateKey.getCrtCoefficient());

      // d mod (p-1)
      BigInteger dp = rsaPrivateKey.getPrivateExponent().mod(rsaPrivateKey.getPrimeP().subtract(BigInteger.valueOf(1)));
      // d mod (q-1)
      BigInteger dq = rsaPrivateKey.getPrivateExponent().mod(rsaPrivateKey.getPrimeQ().subtract(BigInteger.valueOf(1)));

      key.dp = base64EncodeUint(dp);
      key.dq = base64EncodeUint(dq);
    }

    if (privateKey instanceof ECPrivateKey ecPrivateKey) {
      key.crv = getCurveOID(privateKey);
      if (key.crv != null) {
        switch (key.crv) {
          case "P-256":
            key.alg = Algorithm.ES256;
            break;
          case "P-384":
            key.alg = Algorithm.ES384;
            break;
          case "P-521":
            key.alg = Algorithm.ES512;
            break;
        }
      }

      int byteLength = getCoordinateLength(ecPrivateKey);
      key.d = base64EncodeUint(ecPrivateKey.getS(), byteLength);
      key.x = base64EncodeUint(ecPrivateKey.getParams().getGenerator().getAffineX(), byteLength);
      key.y = base64EncodeUint(ecPrivateKey.getParams().getGenerator().getAffineY(), byteLength);
    } else if (privateKey instanceof EdECPrivateKey edPrivateKey) {
      key.crv = getCurveOID(privateKey);
      key.alg = Algorithm.EdDSA;

//      int byteLength = getCoordinateLength(edPrivateKey);
//      key.d = base64EncodeUint(edPrivateKey.getS(), byteLength);
//      key.x = base64EncodeUint(edPrivateKey.getParams().getGenerator().getAffineX(), byteLength);
//      key.y = base64EncodeUint(edPrivateKey.getParams().getGenerator().getAffineY(), byteLength);
    }

    return key;
  }

  /**
   * Build a JSON Web Key from the provided PublicKey.
   *
   * @param publicKey the public key
   * @return a JSON Web Key
   */
  public JSONWebKey build(PublicKey publicKey) {
    Objects.requireNonNull(publicKey);
    JSONWebKey key = new JSONWebKey();

    key.kty = getKeyType(publicKey);
    key.use = "sig";
    if (publicKey instanceof RSAPublicKey rsaPublicKey) {
      key.e = base64EncodeUint(rsaPublicKey.getPublicExponent());
      key.n = base64EncodeUint(rsaPublicKey.getModulus());
    } else if (key.kty == KeyType.EC) {
      ECPublicKey ecPublicKey = (ECPublicKey) publicKey;
      key.crv = getCurveOID(ecPublicKey);

      int length = KeyUtils.getKeyLength(publicKey);
      if (length == 256) {
        key.alg = Algorithm.ES256;
      } else if (length == 384) {
        key.alg = Algorithm.ES384;
      } else if (length == 521) {
        key.alg = Algorithm.ES512;
      }

      int byteLength = getCoordinateLength(ecPublicKey);
      key.x = base64EncodeUint(ecPublicKey.getW().getAffineX(), byteLength);
      key.y = base64EncodeUint(ecPublicKey.getW().getAffineY(), byteLength);
    }

    return key;
  }

  /**
   * Build a JSON Web Key from the provided X.509 Certificate.
   *
   * @param certificate the certificate
   * @return a JSON Web Key
   */
  public JSONWebKey build(Certificate certificate) {
    Objects.requireNonNull(certificate);
    JSONWebKey key = build(certificate.getPublicKey());
    if (certificate instanceof X509Certificate) {
      if (key.alg == null) {
        key.alg = Algorithm.fromName(((X509Certificate) certificate).getSigAlgName());
      }

      try {
        String encodedCertificate = new String(Base64.getEncoder().encode(certificate.getEncoded()));
        key.x5c = Collections.singletonList(encodedCertificate);
        key.x5t = JWTUtils.generateJWS_x5t(encodedCertificate);
        key.x5t_256 = JWTUtils.generateJWS_x5t("SHA-256", encodedCertificate);
      } catch (CertificateEncodingException e) {
        throw new JSONWebKeyBuilderException("Failed to decode X.509 certificate", e);
      }
    }
    return key;
  }

  private int getCoordinateLength(ECKey key) {
    return (int) Math.ceil(key.getParams().getCurve().getField().getFieldSize() / 8d);
  }

  private KeyType getKeyType(Key key) {
    if (key.getAlgorithm().equals("RSA")) {
      return KeyType.RSA;
    } else if (key.getAlgorithm().equals("EC")) {
      return KeyType.EC;
    } else if (key.getAlgorithm().equals("EdDSA")) {
      return KeyType.ED;
    }

    return null;
  }

  private String readCurveObjectIdentifier(Key key) {
    try {
      DerValue[] sequence = new DerInputStream(key.getEncoded()).getSequence();
      if (key instanceof PrivateKey) {
        // Read the first value in the sequence, it is the algorithm OID, the second will be the curve
        sequence[1].getOID();
        return sequence[1].getOID().decode();
      } else {
        // Read the first value in the sequence, it is the algorithm OID, the second will be the curve
        sequence[0].getOID();
        return sequence[0].getOID().decode();
      }
    } catch (IOException e) {
      throw new JSONWebKeyBuilderException("Unable to read the Object Identifier of the public key.", e);
    }
  }

  String getCurveOID(Key key) {
    // Match up the Curve Object Identifier to a string value
    String oid = readCurveObjectIdentifier(key);
<<<<<<< HEAD
    switch (oid) {
      case ECDSA_P256:
        return "P-256";
      case ECDSA_P384:
        return "P-384";
      case ECDSA_P521:
        return "P-521";
      case EdDSA:
        return "Ed25519";
      default:
        return null;
    }
=======
    return switch (oid) {
      case ECDSA_P256 -> "P-256";
      case ECDSA_P384 -> "P-384";
      case ECDSA_P521 -> "P-521";
      default -> null;
    };
>>>>>>> ee32f469
  }
}<|MERGE_RESOLUTION|>--- conflicted
+++ resolved
@@ -239,26 +239,12 @@
   String getCurveOID(Key key) {
     // Match up the Curve Object Identifier to a string value
     String oid = readCurveObjectIdentifier(key);
-<<<<<<< HEAD
-    switch (oid) {
-      case ECDSA_P256:
-        return "P-256";
-      case ECDSA_P384:
-        return "P-384";
-      case ECDSA_P521:
-        return "P-521";
-      case EdDSA:
-        return "Ed25519";
-      default:
-        return null;
-    }
-=======
     return switch (oid) {
       case ECDSA_P256 -> "P-256";
       case ECDSA_P384 -> "P-384";
       case ECDSA_P521 -> "P-521";
+      case EdDSA -> "Ed25519";
       default -> null;
     };
->>>>>>> ee32f469
   }
 }